--- conflicted
+++ resolved
@@ -11,11 +11,7 @@
 import time
 from dataclasses import dataclass
 from typing import Dict, List, Optional
-<<<<<<< HEAD
 import pandas as pd
-import base64
-=======
->>>>>>> 94bce157
 import os
 import base64
 import hashlib
@@ -558,13 +554,6 @@
 
 def generate_safety_report(ride):
     """Generate post-ride safety report"""
-<<<<<<< HEAD
-    incident_count = len([e for e in ride.safety_events if e['type'] != 'VOICE_CHECK'])
-    f
-    safety_score = 1.0
-    if incident_count > 0:
-        safety_score -= (incident_count * 0.1)
-=======
     if ai_assistant:
         ride_data = {
             "duration": f"{(datetime.now() - ride.start_time).seconds // 60} minutes",
@@ -576,7 +565,6 @@
     
     incident_count = len([e for e in ride.safety_events if e['type'] != 'VOICE_CHECK'])
     safety_score = max(0.5, 1.0 - (incident_count * 0.1))
->>>>>>> 94bce157
     
     return {
         "overall_score": round(safety_score, 2),
@@ -592,14 +580,10 @@
     os.makedirs('templates', exist_ok=True)
     os.makedirs('static', exist_ok=True)
     
-<<<<<<< HEAD
     # Load the data
     MOCK_DRIVERS, MOCK_LOCATIONS, location_mapping = load_csv_data()
     
-    # Create base template
-=======
-    # Create base template with enhanced styling
->>>>>>> 94bce157
+    # Create base template with enhanced stylin
     base_html = '''<!DOCTYPE html>
 <html lang="en">
 <head>
